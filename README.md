# General Purpose Arbitrable Contracts
<<<<<<< HEAD

General purpose arbitrable contracts as defined in ERC-792
=======
General purpose arbitrable contracts as defined in ERC-792

## Deployment
To deploy `ArbitrableProxy` run:

```
ENDPOINT=<your_endpoint> WALLET_KEY=<your_wallets_private_key> ETHERSCAN=<your_etherscan_api_key> NETWORK=<network_name> yarn deploy
```

Note: Network names are defined in `truffle.js`. It has definitions for main, kovan and development. Define extra if needed.
>>>>>>> b238708e
<|MERGE_RESOLUTION|>--- conflicted
+++ resolved
@@ -1,8 +1,5 @@
 # General Purpose Arbitrable Contracts
-<<<<<<< HEAD
 
-General purpose arbitrable contracts as defined in ERC-792
-=======
 General purpose arbitrable contracts as defined in ERC-792
 
 ## Deployment
@@ -12,5 +9,4 @@
 ENDPOINT=<your_endpoint> WALLET_KEY=<your_wallets_private_key> ETHERSCAN=<your_etherscan_api_key> NETWORK=<network_name> yarn deploy
 ```
 
-Note: Network names are defined in `truffle.js`. It has definitions for main, kovan and development. Define extra if needed.
->>>>>>> b238708e
+Note: Network names are defined in `truffle.js`. It has definitions for main, kovan and development. Define extra if needed.