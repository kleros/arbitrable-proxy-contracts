// SPDX-License-Identifier: MIT

/**
 *  @authors: [@ferittuncer]
 *  @reviewers: [@fnanni-0*, @unknownunknown1*, @mtsalenc]
 *  @auditors: []
 *  @bounties: []
 *  @deployments: []
 */

pragma solidity >=0.7;

import './IDisputeResolver.sol';
import "@kleros/ethereum-libraries/contracts/CappedMath.sol";

/**
 *  @title ArbitrableProxy
 *  A general purpose arbitrable contract. Supports non-binary rulings.
 */
contract ArbitrableProxy is IDisputeResolver {

    using CappedMath for uint; // Operations bounded between 0 and 2**256 - 2. Note the 0 is reserver for invalid / refused to rule.

    uint public constant MAX_NO_OF_CHOICES = (2 ** 256) - 2;

    struct Round {
        mapping(uint => uint) paidFees; // Tracks the fees paid for each ruling option in this round.
        mapping(uint => bool) hasPaid; // True if this ruling option was fully funded; false otherwise.
        mapping(address => mapping(uint => uint)) contributions; // Maps contributors to their contributions for each side.
        uint feeRewards; // Sum of reimbursable appeal fees available to the parties that made contributions to the ruling that ultimately wins a dispute.
        uint[] fundedRulings; // Stores the ruling options that are fully funded.
    }

    struct DisputeStruct {
        bytes arbitratorExtraData;
        bool isRuled;
        uint ruling;
        uint disputeIDOnArbitratorSide;
        uint numberOfChoices;
    }

    address public governor = msg.sender;
    IArbitrator public arbitrator;

    // The required fee stake that a party must pay depends on who won the previous round and is proportional to the arbitration cost such that the fee stake for a round is stake multiplier * arbitration cost for that round.
    uint public winnerStakeMultiplier = 10000; // Multiplier of the arbitration cost that the winner has to pay as fee stake for a round in basis points. Default is 1x of appeal fee.
    uint public loserStakeMultiplier = 20000; // Multiplier of the arbitration cost that the loser has to pay as fee stake for a round in basis points. Default is 2x of appeal fee.
    uint public loserAppealPeriodMultiplier = 5000; // Multiplier of the appeal period for losers (any other ruling options) in basis points. Default is 1/2 of original appeal period.
    uint public constant MULTIPLIER_DIVISOR = 10000; // Divisor parameter for multipliers.

    DisputeStruct[] public disputes;
    mapping(uint => uint) public override externalIDtoLocalID; // Maps external (arbitrator side) dispute ids to local dispute ids.
    mapping(uint => Round[]) public disputeIDtoRoundArray; // Maps dispute ids to round arrays.

    /** @dev Constructor
     *  @param _arbitrator Target global arbitrator for any disputes.
     */
    constructor(IArbitrator _arbitrator) {
        arbitrator = _arbitrator;
    }


    /** @dev TRUSTED. Calls createDispute function of the specified arbitrator to create a dispute.
        Note that we don’t need to check that msg.value is enough to pay arbitration fees as it’s the responsibility of the arbitrator contract.
     *  @param _arbitratorExtraData Extra data for the arbitrator of prospective dispute.
     *  @param _metaevidenceURI Link to metaevidence of prospective dispute.
     *  @param _numberOfChoices Number of ruling options.
     *  @return disputeID Dispute id (on arbitrator side) of the dispute created.
     */
    function createDispute(bytes calldata _arbitratorExtraData, string calldata _metaevidenceURI, uint _numberOfChoices) external payable returns(uint disputeID) {
        if(_numberOfChoices == 0)
            _numberOfChoices = MAX_NO_OF_CHOICES;

        disputeID = arbitrator.createDispute{value: msg.value}(_numberOfChoices, _arbitratorExtraData);

        disputes.push(DisputeStruct({
            arbitratorExtraData: _arbitratorExtraData,
            isRuled: false,
            ruling: 0,
            disputeIDOnArbitratorSide: disputeID,
            numberOfChoices: _numberOfChoices
        }));

        uint localDisputeID = disputes.length - 1;
        externalIDtoLocalID[disputeID] = localDisputeID;

        disputeIDtoRoundArray[localDisputeID].push();

        emit MetaEvidence(localDisputeID, _metaevidenceURI);
        emit Dispute(arbitrator, disputeID, localDisputeID, localDisputeID);
    }


    /** @dev Returns number of possible ruling options. Valid rulings are [0, return value].
     *  @param _localDisputeID Dispute id as in arbitrable contract.
     *  @return count Number of possible ruling options.
     */
    function numberOfRulingOptions(uint _localDisputeID) external view override returns (uint count){
        count = disputes[_localDisputeID].numberOfChoices;
    }


    /** @dev TRUSTED. Manages contributions and calls appeal function of the specified arbitrator to appeal a dispute. This function lets appeals be crowdfunded.
        Note that we don’t need to check that msg.value is enough to pay arbitration fees as it’s the responsibility of the arbitrator contract.
     *  @param _localDisputeID Index of the dispute in disputes array.
     *  @param _ruling The ruling to which the caller wants to contribute.
     *  @return fullyFunded Whether _ruling was fully funded after the call.
     */
    function fundAppeal(uint _localDisputeID, uint _ruling) external override payable returns (bool fullyFunded){
        DisputeStruct storage dispute = disputes[_localDisputeID];
        require(_ruling <= dispute.numberOfChoices, "There is no such ruling to fund.");

        (uint appealPeriodStart, uint appealPeriodEnd) = appealPeriod(_localDisputeID, _ruling);
        require(block.timestamp >= appealPeriodStart && block.timestamp < appealPeriodEnd, "Funding must be made within the appeal period.");

        uint totalCost = appealCost(_localDisputeID, _ruling);

        Round[] storage rounds = disputeIDtoRoundArray[_localDisputeID];
        Round storage lastRound = rounds[rounds.length - 1];
        require(!lastRound.hasPaid[_ruling], "Appeal fee has already been paid.");

        uint contribution = totalCost.subCap(lastRound.paidFees[_ruling]) > msg.value ? msg.value : totalCost.subCap(lastRound.paidFees[_ruling]);
        emit Contribution(_localDisputeID, rounds.length - 1, _ruling, msg.sender, contribution);

        lastRound.contributions[msg.sender][_ruling] += contribution;
        lastRound.paidFees[_ruling] += contribution;

        if (lastRound.paidFees[_ruling] >= totalCost) {
            lastRound.feeRewards += lastRound.paidFees[_ruling];
            lastRound.fundedRulings.push(_ruling);
            lastRound.hasPaid[_ruling] = true;
            emit RulingFunded(_localDisputeID, rounds.length - 1, _ruling);
        }

        uint appealFee = arbitrator.appealCost(dispute.disputeIDOnArbitratorSide, dispute.arbitratorExtraData);

        if (lastRound.fundedRulings.length > 1) {
            // At least two sides are fully funded.
            rounds.push();

            lastRound.feeRewards = lastRound.feeRewards.subCap(appealFee);
            arbitrator.appeal{value: appealFee}(dispute.disputeIDOnArbitratorSide, dispute.arbitratorExtraData);
        }

        msg.sender.transfer(msg.value.subCap(contribution)); // Sending extra value back to contributor.

        return lastRound.hasPaid[_ruling];
    }


    /** @dev Retrieves appeal period for each ruling. It extends the function with the same name on the arbitrator by also requiring the _ruling parameter. This is because the arbitrable doesn't give losers of previous round as much time as the winner to avoid last-minute funding attacks.
     *  @param _localDisputeID Index of the dispute in disputes array.
     *  @param _ruling The ruling option which the caller wants to learn about its appeal period.
     */
    function appealPeriod(uint _localDisputeID, uint _ruling) internal view returns (uint start, uint end){
        DisputeStruct storage dispute = disputes[_localDisputeID];

        uint winner = arbitrator.currentRuling(dispute.disputeIDOnArbitratorSide);

        (uint originalStart, uint originalEnd) = arbitrator.appealPeriod(dispute.disputeIDOnArbitratorSide);

        if(winner == _ruling) return (originalStart, originalEnd);
        else return (originalStart, (originalStart + originalEnd) * MULTIPLIER_DIVISOR / loserAppealPeriodMultiplier);
    }


    /** @dev Retrieves appeal cost for each ruling. It extends the function with the same name on the arbitrator side by adding
     *  _ruling parameter because total to be raised depends on multipliers.
     *  @param _localDisputeID Index of the dispute in disputes array.
     *  @param _ruling The ruling option which the caller wants to learn about its appeal cost.
     */
    function appealCost(uint _localDisputeID, uint _ruling) internal view returns (uint){
        DisputeStruct storage dispute = disputes[_localDisputeID];

        uint winner = arbitrator.currentRuling(dispute.disputeIDOnArbitratorSide);
        uint multiplier;

        if (winner == _ruling) multiplier = winnerStakeMultiplier;
        else multiplier = loserStakeMultiplier;

        uint appealFee = arbitrator.appealCost(dispute.disputeIDOnArbitratorSide, dispute.arbitratorExtraData);
        return appealFee.addCap(appealFee.mulCap(multiplier) / MULTIPLIER_DIVISOR);
    }


    /** @dev Allows to withdraw any reimbursable fees or rewards after the dispute gets solved.
     *  @param _localDisputeID Index of the dispute in disputes array.
     *  @param _contributor The address to withdraw its rewards.
     *  @param _roundNumber The number of the round caller wants to withdraw from.
     *  @param _ruling The ruling option that the caller wants to withdraw fees and rewards related to it.
     *  @return sum Reward amount that is to be withdrawn. Might be zero if arguments are not qualifying for a reward or reimbursement, or it might be withdrawn already.
     */
    function withdrawFeesAndRewards(uint _localDisputeID, address payable _contributor, uint _roundNumber, uint _ruling) public override returns (uint sum) {
        DisputeStruct storage dispute = disputes[_localDisputeID];

        Round storage round = disputeIDtoRoundArray[_localDisputeID][_roundNumber];
        uint finalRuling = dispute.ruling;

        require(dispute.isRuled, "The dispute should be solved");

        if (!round.hasPaid[_ruling]) {
            // Allow to reimburse if funding was unsuccessful.
            sum = round.contributions[_contributor][_ruling];

        } else if (finalRuling == 0 || !round.hasPaid[finalRuling]) {
            // Reimburse unspent fees proportionally if there is no winner and loser.
            sum = round.fundedRulings.length > 1 // Means appeal took place.
                ? (round.contributions[_contributor][_ruling] * round.feeRewards) / (round.paidFees[round.fundedRulings[0]] + round.paidFees[round.fundedRulings[1]])
                : 0;
        } else if(_ruling == finalRuling) {
            // Reward the winner.
            sum = round.paidFees[_ruling] > 0
                ? (round.contributions[_contributor][_ruling] * round.feeRewards) / round.paidFees[_ruling]
                : 0;
        }

        if(sum != 0) {
            round.contributions[_contributor][_ruling] = 0;
            _contributor.send(sum); // User is responsible for accepting the reward.
            emit Withdrawal(_localDisputeID, _roundNumber, _ruling, _contributor, sum);
        }
    }


    /** @dev Allows to withdraw any reimbursable fees or rewards after the dispute gets solved for multiple ruling options at once.
     *  @param _localDisputeID Index of the dispute in disputes array.
     *  @param _contributor The address to withdraw its rewards.
     *  @param _roundNumber The number of the round caller wants to withdraw from.
     *  @param _contributedTo Rulings that received contributions from contributor.
     */
    function withdrawFeesAndRewardsForMultipleRulings(uint _localDisputeID, address payable _contributor, uint _roundNumber, uint[] memory _contributedTo) public override {
        for (uint contributionNumber = 0; contributionNumber < _contributedTo.length; contributionNumber++) {
            withdrawFeesAndRewards(_localDisputeID, _contributor, _roundNumber, _contributedTo[contributionNumber]);
        }
    }


    /** @dev Allows to withdraw any rewards or reimbursable fees after the dispute gets resolved. For multiple rulings options and for all rounds at once.
     *  @param _localDisputeID Index of the dispute in disputes array.
     *  @param _contributor The address to withdraw its rewards.
     *  @param _contributedTo Rulings that received contributions from contributor.
     */
    function withdrawFeesAndRewardsForAllRounds(uint _localDisputeID, address payable _contributor, uint[] memory _contributedTo) external override {
      uint noOfRounds = disputeIDtoRoundArray[_localDisputeID].length;
        for (uint roundNumber = 0; roundNumber < noOfRounds; roundNumber++) {
            withdrawFeesAndRewardsForMultipleRulings(_localDisputeID, _contributor, roundNumber, _contributedTo);
        }
    }


    /** @dev Returns the sum of withdrawable amount. Although it's a nested loop, total iterations will be almost always less than 10. (Max number of rounds is 7 and it's very unlikely to have a contributor to contribute to more than 1 ruling option per round). Alternatively you can use Contribution events to calculate this off-chain.
     *  @param _localDisputeID The ID of the associated question.
     *  @param _contributor The contributor for which to query.
     *  @param _contributedTo The array which includes ruling options to search for potential withdrawal. Caller can obtain this information using Contribution events.
     *  @return sum The total amount available to withdraw.
     */
    function getTotalWithdrawableAmount(uint _localDisputeID, address payable _contributor, uint[] memory _contributedTo) public override view returns (uint sum) {
      uint noOfRounds = disputeIDtoRoundArray[_localDisputeID].length;
      for (uint roundNumber = 0; roundNumber < noOfRounds; roundNumber++) {
        for (uint contributionNumber = 0; contributionNumber < _contributedTo.length; contributionNumber++) {

          DisputeStruct storage dispute = disputes[_localDisputeID];

          Round storage round = disputeIDtoRoundArray[_localDisputeID][roundNumber];
          uint finalRuling = dispute.ruling;
          uint ruling = _contributedTo[contributionNumber];
          require(dispute.isRuled, "The dispute should be solved");

          if (!round.hasPaid[ruling]) {
              // Allow to reimburse if funding was unsuccessful.
              sum += round.contributions[_contributor][ruling];

          } else if (finalRuling == 0 || !round.hasPaid[finalRuling]) {
              // Reimburse unspent fees proportionally if there is no winner and loser.
              sum += round.fundedRulings.length > 1 // Means appeal took place.
                  ? (round.contributions[_contributor][ruling] * round.feeRewards) / (round.paidFees[round.fundedRulings[0]] + round.paidFees[round.fundedRulings[1]])
                  : 0;
          } else if(ruling == finalRuling) {
              // Reward the winner.
              sum += round.paidFees[ruling] > 0
                  ? (round.contributions[_contributor][ruling] * round.feeRewards) / round.paidFees[ruling]
                  : 0;
          }

        }
      }
      return sum;
    }


    /** @dev To be called by the arbitrator of the dispute, to declare winning ruling.
     *  @param _externalDisputeID ID of the dispute in arbitrator contract.
     *  @param _ruling The ruling choice of the arbitration.
     */
    function rule(uint _externalDisputeID, uint _ruling) external override {
        uint _localDisputeID = externalIDtoLocalID[_externalDisputeID];
        DisputeStruct storage dispute = disputes[_localDisputeID];
        require(msg.sender == address(arbitrator), "Only the arbitrator can execute this.");
        require(_ruling <= dispute.numberOfChoices, "Invalid ruling.");
        require(dispute.isRuled == false, "This dispute has been ruled already.");

        dispute.isRuled = true;
        dispute.ruling = _ruling;

        Round[] storage rounds = disputeIDtoRoundArray[_localDisputeID];
        Round storage lastRound = disputeIDtoRoundArray[_localDisputeID][rounds.length - 1];
        // If only one ruling option is funded, it wins by default. Note that if any other ruling had funded, an appeal would have been created.
        if (lastRound.fundedRulings.length == 1) {
            dispute.ruling = lastRound.fundedRulings[0];
        }

        emit Ruling(IArbitrator(msg.sender), _externalDisputeID, uint(dispute.ruling));
    }


    /** @dev Allows to submit evidence for a given dispute.
     *  @param _localDisputeID Index of the dispute in disputes array.
     *  @param _evidenceURI Link to evidence.
     */
    function submitEvidence(uint _localDisputeID, string calldata _evidenceURI) external override {
        DisputeStruct storage dispute = disputes[_localDisputeID];
        require(dispute.isRuled == false, "Cannot submit evidence to a resolved dispute.");

        emit Evidence(arbitrator, _localDisputeID, msg.sender, _evidenceURI);
    }


<<<<<<< HEAD
    /** @dev Changes governor.
     *  @param _newGovernor The address of the new governor.
     */
    function setGovernor(address _newGovernor) external {
        require(msg.sender == governor, "Only the governor can execute this.");
        governor = _newGovernor;
    }



    /** @dev Changes the proportion of appeal fees that must be paid by winner.
     *  @param _winnerStakeMultiplier The new winner stake multiplier value respect to MULTIPLIER_DIVISOR.
     *  @param _loserStakeMultiplier The new loser stake multiplier value respect to MULTIPLIER_DIVISOR.
     *  @param _loserAppealPeriodMultiplier The new loser appeal period multiplier respect to MULTIPLIER_DIVISOR.
=======
    /** @dev Changes the proportion of appeal fees that must be paid by winner and loser.
     *  @param _winnerStakeMultiplier The new winner stake multiplier value in basis points.
     *  @param _loserStakeMultiplier The new loser stake multiplier value in basis points.
     *  @param _loserAppealPeriodMultiplier The new loser appeal period multiplier in basis points.
>>>>>>> a3b2b344
     */
    function changeMultipliers(uint _winnerStakeMultiplier, uint _loserStakeMultiplier, uint _loserAppealPeriodMultiplier) external {
        require(msg.sender == governor, "Only the governor can execute this.");
        winnerStakeMultiplier = _winnerStakeMultiplier;
        loserStakeMultiplier = _loserStakeMultiplier;
        loserAppealPeriodMultiplier = _loserAppealPeriodMultiplier;
    }


    /** @dev Returns stake multipliers.
     *  @return _winnerStakeMultiplier Winners stake multiplier.
     *  @return _loserStakeMultiplier Losers stake multiplier.
     *  @return _loserAppealPeriodMultiplier Multiplier for losers appeal period. The loser is given less time to fund its appeal to defend against last minute appeal funding attacks.
     *  @return divisor Multiplier divisor in basis points.
     */
    function getMultipliers() external override view returns(uint _winnerStakeMultiplier, uint _loserStakeMultiplier, uint _loserAppealPeriodMultiplier, uint divisor){
      return (winnerStakeMultiplier, loserStakeMultiplier, loserAppealPeriodMultiplier, MULTIPLIER_DIVISOR);
    }

}<|MERGE_RESOLUTION|>--- conflicted
+++ resolved
@@ -325,7 +325,6 @@
     }
 
 
-<<<<<<< HEAD
     /** @dev Changes governor.
      *  @param _newGovernor The address of the new governor.
      */
@@ -333,19 +332,12 @@
         require(msg.sender == governor, "Only the governor can execute this.");
         governor = _newGovernor;
     }
-
 
 
     /** @dev Changes the proportion of appeal fees that must be paid by winner.
      *  @param _winnerStakeMultiplier The new winner stake multiplier value respect to MULTIPLIER_DIVISOR.
      *  @param _loserStakeMultiplier The new loser stake multiplier value respect to MULTIPLIER_DIVISOR.
      *  @param _loserAppealPeriodMultiplier The new loser appeal period multiplier respect to MULTIPLIER_DIVISOR.
-=======
-    /** @dev Changes the proportion of appeal fees that must be paid by winner and loser.
-     *  @param _winnerStakeMultiplier The new winner stake multiplier value in basis points.
-     *  @param _loserStakeMultiplier The new loser stake multiplier value in basis points.
-     *  @param _loserAppealPeriodMultiplier The new loser appeal period multiplier in basis points.
->>>>>>> a3b2b344
      */
     function changeMultipliers(uint _winnerStakeMultiplier, uint _loserStakeMultiplier, uint _loserAppealPeriodMultiplier) external {
         require(msg.sender == governor, "Only the governor can execute this.");
